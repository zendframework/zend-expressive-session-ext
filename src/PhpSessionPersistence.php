--- conflicted
+++ resolved
@@ -128,34 +128,13 @@
             return $response;
         }
 
-<<<<<<< HEAD
-        $response = $this->addSessionCookie($response, $id, $session);
-        $response = $this->addCacheHeaders($response);
-=======
         // A session that did not change at all does not need to be sent to the browser
         if (! $session->hasChanged()) {
             return $response;
         }
 
-        $sessionCookie = $this->createSessionCookie(session_name(), $id);
-
-        if ($cookieLifetime = $this->getCookieLifetime($session)) {
-            $sessionCookie = $sessionCookie->withExpires(time() + $cookieLifetime);
-        }
-
-        $response = FigResponseCookies::set($response, $sessionCookie);
-
-        if (! $this->cacheLimiter || $this->responseAlreadyHasCacheHeaders($response)) {
-            return $response;
-        }
-
-        $cacheHeaders = $this->generateCacheHeaders();
-        foreach ($cacheHeaders as $name => $value) {
-            if (false !== $value) {
-                $response = $response->withHeader($name, $value);
-            }
-        }
->>>>>>> af997349
+        $response = $this->addSessionCookie($response, $id, $session);
+        $response = $this->addCacheHeaders($response);
 
         return $response;
     }
